package docker

import (
	"fmt"
	"github.com/dotcloud/docker/archive"
	"github.com/dotcloud/docker/graphdriver"
	"github.com/dotcloud/docker/utils"
	"io"
	"io/ioutil"
	"os"
	"path"
	"path/filepath"
	"strings"
	"syscall"
	"time"
)

// A Graph is a store for versioned filesystem images and the relationship between them.
type Graph struct {
	Root    string
	idIndex *utils.TruncIndex
	driver  graphdriver.Driver
}

// NewGraph instantiates a new graph at the given root path in the filesystem.
// `root` will be created if it doesn't exist.
func NewGraph(root string, driver graphdriver.Driver) (*Graph, error) {
	abspath, err := filepath.Abs(root)
	if err != nil {
		return nil, err
	}
	// Create the root directory if it doesn't exists
	if err := os.MkdirAll(root, 0700); err != nil && !os.IsExist(err) {
		return nil, err
	}

	graph := &Graph{
		Root:    abspath,
		idIndex: utils.NewTruncIndex(),
		driver:  driver,
	}
	if err := graph.restore(); err != nil {
		return nil, err
	}
	return graph, nil
}

func (graph *Graph) restore() error {
	dir, err := ioutil.ReadDir(graph.Root)
	if err != nil {
		return err
	}
	for _, v := range dir {
		id := v.Name()
		graph.idIndex.Add(id)
	}
	return nil
}

// FIXME: Implement error subclass instead of looking at the error text
// Note: This is the way golang implements os.IsNotExists on Plan9
func (graph *Graph) IsNotExist(err error) bool {
	return err != nil && (strings.Contains(err.Error(), "does not exist") || strings.Contains(err.Error(), "No such"))
}

// Exists returns true if an image is registered at the given id.
// If the image doesn't exist or if an error is encountered, false is returned.
func (graph *Graph) Exists(id string) bool {
	if _, err := graph.Get(id); err != nil {
		return false
	}
	return true
}

// Get returns the image with the given id, or an error if the image doesn't exist.
func (graph *Graph) Get(name string) (*Image, error) {
	id, err := graph.idIndex.Get(name)
	if err != nil {
		return nil, err
	}
	// FIXME: return nil when the image doesn't exist, instead of an error
	img, err := LoadImage(graph.imageRoot(id))
	if err != nil {
		return nil, err
	}
	// Check that the filesystem layer exists
	rootfs, err := graph.driver.Get(img.ID)
	if err != nil {
		return nil, fmt.Errorf("Driver %s failed to get image rootfs %s: %s", graph.driver, img.ID, err)
	}
	if img.ID != id {
		return nil, fmt.Errorf("Image stored at '%s' has wrong id '%s'", id, img.ID)
	}
	img.graph = graph
	if img.Size == 0 {
		size, err := utils.TreeSize(rootfs)
		if err != nil {
			return nil, fmt.Errorf("Error computing size of rootfs %s: %s", img.ID, err)
		}
		img.Size = size
		if err := img.SaveSize(graph.imageRoot(id)); err != nil {
			return nil, err
		}
	}
	return img, nil
}

// Create creates a new image and registers it in the graph.
func (graph *Graph) Create(layerData archive.Archive, container *Container, comment, author string, config *Config) (*Image, error) {
	img := &Image{
		ID:            GenerateID(),
		Comment:       comment,
		Created:       time.Now(),
		DockerVersion: VERSION,
		Author:        author,
		Config:        config,
		Architecture:  "x86_64",
	}
	if container != nil {
		img.Parent = container.Image
		img.Container = container.ID
		img.ContainerConfig = *container.Config
	}
	if err := graph.Register(nil, layerData, img); err != nil {
		return nil, err
	}
	return img, nil
}

// Register imports a pre-existing image into the graph.
// FIXME: pass img as first argument
func (graph *Graph) Register(jsonData []byte, layerData archive.Archive, img *Image) error {
	if err := ValidateID(img.ID); err != nil {
		return err
	}
	// (This is a convenience to save time. Race conditions are taken care of by os.Rename)
	if graph.Exists(img.ID) {
		return fmt.Errorf("Image %s already exists", img.ID)
	}
	tmp, err := graph.Mktemp("")
	defer os.RemoveAll(tmp)
	if err != nil {
		return fmt.Errorf("Mktemp failed: %s", err)
	}

	// Create root filesystem in the driver
	if err := graph.driver.Create(img.ID, img.Parent); err != nil {
		return fmt.Errorf("Driver %s failed to create image rootfs %s: %s", graph.driver, img.ID, err)
	}
	// Mount the root filesystem so we can apply the diff/layer
	rootfs, err := graph.driver.Get(img.ID)
	if err != nil {
		return fmt.Errorf("Driver %s failed to get image rootfs %s: %s", graph.driver, img.ID, err)
	}
	img.graph = graph
	if err := StoreImage(img, jsonData, layerData, tmp, rootfs); err != nil {
		return err
	}
	// Commit
	if err := os.Rename(tmp, graph.imageRoot(img.ID)); err != nil {
		return err
	}
	graph.idIndex.Add(img.ID)
	return nil
}

// TempLayerArchive creates a temporary archive of the given image's filesystem layer.
//   The archive is stored on disk and will be automatically deleted as soon as has been read.
//   If output is not nil, a human-readable progress bar will be written to it.
//   FIXME: does this belong in Graph? How about MktempFile, let the caller use it for archives?
func (graph *Graph) TempLayerArchive(id string, compression archive.Compression, sf *utils.StreamFormatter, output io.Writer) (*archive.TempArchive, error) {
	image, err := graph.Get(id)
	if err != nil {
		return nil, err
	}
	tmp, err := graph.Mktemp("")
	if err != nil {
		return nil, err
	}
	a, err := image.TarLayer(compression)
	if err != nil {
		return nil, err
	}
	return archive.NewTempArchive(utils.ProgressReader(ioutil.NopCloser(a), 0, output, sf.FormatProgress("", "Buffering to disk", "%v/%v (%v)"), sf, true), tmp)
}

// Mktemp creates a temporary sub-directory inside the graph's filesystem.
func (graph *Graph) Mktemp(id string) (string, error) {
	dir := path.Join(graph.Root, "_tmp", GenerateID())
	if err := os.MkdirAll(dir, 0700); err != nil {
		return "", err
	}
	return dir, nil
}

// setupInitLayer populates a directory with mountpoints suitable
// for bind-mounting dockerinit into the container. The mountpoint is simply an
// empty file at /.dockerinit
//
// This extra layer is used by all containers as the top-most ro layer. It protects
// the container from unwanted side-effects on the rw layer.
func setupInitLayer(initLayer string) error {
	for pth, typ := range map[string]string{
		"/dev/pts":         "dir",
		"/dev/shm":         "dir",
		"/proc":            "dir",
		"/sys":             "dir",
		"/.dockerinit":     "file",
		"/.dockerenv":      "file",
		"/etc/resolv.conf": "file",
		"/etc/hosts":       "file",
		"/etc/hostname":    "file",
		// "var/run": "dir",
		// "var/lock": "dir",
	} {
		parts := strings.Split(pth, "/")
		prev := "/"
		for _, p := range parts[1:] {
			prev = path.Join(prev, p)
			syscall.Unlink(path.Join(initLayer, prev))
		}

		if _, err := os.Stat(path.Join(initLayer, pth)); err != nil {
			if os.IsNotExist(err) {
				switch typ {
				case "dir":
					if err := os.MkdirAll(path.Join(initLayer, pth), 0755); err != nil {
						return err
					}
				case "file":
					if err := os.MkdirAll(path.Join(initLayer, path.Dir(pth)), 0755); err != nil {
						return err
					}
<<<<<<< HEAD

					if f, err := os.OpenFile(path.Join(initLayer, pth), os.O_CREATE, 0755); err != nil {
						return err
					} else {
						f.Close()
=======
					f, err := os.OpenFile(path.Join(initLayer, pth), os.O_CREATE, 0755)
					if err != nil {
						return "", err
>>>>>>> 267e3125
					}
					f.Close()
				}
			} else {
				return err
			}
		}
	}

	// Layer is ready to use, if it wasn't before.
	return nil
}

// Check if given error is "not empty".
// Note: this is the way golang does it internally with os.IsNotExists.
func isNotEmpty(err error) bool {
	switch pe := err.(type) {
	case nil:
		return false
	case *os.PathError:
		err = pe.Err
	case *os.LinkError:
		err = pe.Err
	}
	return strings.Contains(err.Error(), " not empty")
}

// Delete atomically removes an image from the graph.
func (graph *Graph) Delete(name string) error {
	id, err := graph.idIndex.Get(name)
	if err != nil {
		return err
	}
	tmp, err := graph.Mktemp("")
	if err != nil {
		return err
	}
	graph.idIndex.Delete(id)
	err = os.Rename(graph.imageRoot(id), tmp)
	if err != nil {
		return err
	}
	// Remove rootfs data from the driver
	graph.driver.Remove(id)
	// Remove the trashed image directory
	return os.RemoveAll(tmp)
}

// Map returns a list of all images in the graph, addressable by ID.
func (graph *Graph) Map() (map[string]*Image, error) {
	images := make(map[string]*Image)
	err := graph.walkAll(func(image *Image) {
		images[image.ID] = image
	})
	if err != nil {
		return nil, err
	}
	return images, nil
}

// walkAll iterates over each image in the graph, and passes it to a handler.
// The walking order is undetermined.
func (graph *Graph) walkAll(handler func(*Image)) error {
	files, err := ioutil.ReadDir(graph.Root)
	if err != nil {
		return err
	}
	for _, st := range files {
		if img, err := graph.Get(st.Name()); err != nil {
			// Skip image
			continue
		} else if handler != nil {
			handler(img)
		}
	}
	return nil
}

// ByParent returns a lookup table of images by their parent.
// If an image of id ID has 3 children images, then the value for key ID
// will be a list of 3 images.
// If an image has no children, it will not have an entry in the table.
func (graph *Graph) ByParent() (map[string][]*Image, error) {
	byParent := make(map[string][]*Image)
	err := graph.walkAll(func(image *Image) {
		parent, err := graph.Get(image.Parent)
		if err != nil {
			return
		}
		if children, exists := byParent[parent.ID]; exists {
			byParent[parent.ID] = append(children, image)
		} else {
			byParent[parent.ID] = []*Image{image}
		}
	})
	return byParent, err
}

// Heads returns all heads in the graph, keyed by id.
// A head is an image which is not the parent of another image in the graph.
func (graph *Graph) Heads() (map[string]*Image, error) {
	heads := make(map[string]*Image)
	byParent, err := graph.ByParent()
	if err != nil {
		return nil, err
	}
	err = graph.walkAll(func(image *Image) {
		// If it's not in the byParent lookup table, then
		// it's not a parent -> so it's a head!
		if _, exists := byParent[image.ID]; !exists {
			heads[image.ID] = image
		}
	})
	return heads, err
}

func (graph *Graph) imageRoot(id string) string {
	return path.Join(graph.Root, id)
}<|MERGE_RESOLUTION|>--- conflicted
+++ resolved
@@ -231,17 +231,9 @@
 					if err := os.MkdirAll(path.Join(initLayer, path.Dir(pth)), 0755); err != nil {
 						return err
 					}
-<<<<<<< HEAD
-
-					if f, err := os.OpenFile(path.Join(initLayer, pth), os.O_CREATE, 0755); err != nil {
-						return err
-					} else {
-						f.Close()
-=======
 					f, err := os.OpenFile(path.Join(initLayer, pth), os.O_CREATE, 0755)
 					if err != nil {
-						return "", err
->>>>>>> 267e3125
+						return err
 					}
 					f.Close()
 				}
